--- conflicted
+++ resolved
@@ -31,13 +31,6 @@
 	"numpy>=1.19.2",
 	"pandas==1.2.3",
 	"Pillow>=8.1.2",
-<<<<<<< HEAD
-	"Flask==1.1.0",
-	"spacy==3.0.6",
-	"six==1.15.0",
-	"lxml==4.6.3",
-=======
->>>>>>> 160909a5
 	"praw==6.5.1",
 	"prawcore==1.5.0",
 	"psutil==5.6.6",
