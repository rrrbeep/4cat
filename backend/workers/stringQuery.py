import requests
import time
from lib.database import Database
from lib.logger import Logger
from lib.worker import BasicWorker
import config

class stringQuery(BasicWorker):
    """
    Process substring queries from the front-end
    Requests are added to the pool as "query" jobs

    The "col_query" field in the job['details'] determines what fields to query
    body_vector:        only post body
    subject_vector:     only post subject
    post_vector:        full post, both body and title

    E.g. queue.addJob(type="query", details={"str_query": "skyrim", "col_query": "body_vector"})
    """

    type = "query"
    pause = 2
    max_workers = 3

    def __init__(self, logger):
        """
        Set up database connection - we need one to perform the query
        """
        super().__init__(logger)

        self.db = Database(logger=self.log)
        allowed_cols = ['post_vector', 'body_vector', 'title_vector']

    def work(self):
<<<<<<< HEAD
        job = self.queue.getJob("query")

=======
        job = self.queue.get_job("query")
>>>>>>> f5b5a113
        if not job:
            self.log.info("No string queries")
            # for debugging:
            # self.queue.addJob(type="query", details={"str_query": "skyrim", "col_query": "body_vector"})
            time.sleep(10)

        else:
            self.log.info("Executing string query")

            # the relevant column to be queried (post_vector, body_vector, or title_vector)
            col = job["details"]["col_query"]

            if col not in self.allowed_cols:
                self.log.warning("Column %s is not allowed. Use post_vector, body_vector, or title_vector" % (col))

            query = job["details"]["str_query"]

            # execute the query on the relevant column
            self.executeQuery(str(col), str(query))

            # done!
            self.queue.finishJob(job)
        looping = False

    def executeQuery(self, col_query, str_query):
        """
        Query the relevant column
        To do: create csv out of data and store in a 'data' folder (put location in config)
        """
        db = Database(logger=Logger())
        start_time = time.time()
        string_matches = self.db.fetchall("SELECT id, body FROM posts WHERE %s @@ to_tsquery(%s);", (col_query, str_query))

        print('Finished fetching ' + col_query + ' containing \'' + str_query + '\' in ' + str(round((time.time() - start_time), 4)) + ' seconds')

        return string_matches<|MERGE_RESOLUTION|>--- conflicted
+++ resolved
@@ -32,12 +32,8 @@
         allowed_cols = ['post_vector', 'body_vector', 'title_vector']
 
     def work(self):
-<<<<<<< HEAD
-        job = self.queue.getJob("query")
 
-=======
         job = self.queue.get_job("query")
->>>>>>> f5b5a113
         if not job:
             self.log.info("No string queries")
             # for debugging:
